--- conflicted
+++ resolved
@@ -1422,39 +1422,19 @@
 msgid "Adjust Weakness Set"
 msgstr "Ajustar Conjunto de Debilidades"
 
-#. eslint-disable prefer-template
 #: src/components/campaign/campaignHelper.ts:43
-<<<<<<< HEAD
-=======
-#. eslint-disable prefer-template
->>>>>>> cf796faa
 msgid "This deck contains several basic weaknesses"
 msgstr "Este mazo contiene varias debilidades básicas"
 
-#. eslint-disable prefer-template
 #: src/components/campaign/campaignHelper.ts:44
-<<<<<<< HEAD
-=======
-#. eslint-disable prefer-template
->>>>>>> cf796faa
 msgid "This deck contains a basic weakness"
 msgstr "Este mazo contiene una debilidad básica"
 
-#. eslint-disable prefer-template
 #: src/components/campaign/campaignHelper.ts:49
-<<<<<<< HEAD
-=======
-#. eslint-disable prefer-template
->>>>>>> cf796faa
 msgid "Do you want to remove them from the campaign’s Basic Weakness set?"
 msgstr "¿Quieres eliminarlas del Conjunto de Debilidades Básicas de la Campaña?"
 
-#. eslint-disable prefer-template
 #: src/components/campaign/campaignHelper.ts:50
-<<<<<<< HEAD
-=======
-#. eslint-disable prefer-template
->>>>>>> cf796faa
 msgid "Do you want to remove it from the campaign’s Basic Weakness set?"
 msgstr "¿Quieres eliminarla del Conjunto de Debilidades Básicas de la Campaña?"
 
@@ -4937,13 +4917,8 @@
 msgstr "Comprueba la consistencia del mazo"
 
 #: src/components/deck/DeckDetailView/index.tsx:923
-<<<<<<< HEAD
-msgid "For eady deck assembly"
+msgid "For easy deck assembly"
 msgstr "Para montar fácilmente el mazo"
-=======
-msgid "for easy deck assembly"
-msgstr ""
->>>>>>> cf796faa
 
 #: src/components/deck/DeckDetailView/index.tsx:943
 msgid "Story assets and weaknesses"
